# VideoF2B - Draw F2B figures from video
# Copyright (C) 2018  Alberto Solera Rico - albertoavion(a)gmail.com
# Copyright (C) 2020  Andrey Vasilik - basil96@users.noreply.github.com
#
# This program is free software: you can redistribute it and/or modify
# it under the terms of the GNU General Public License as published by
# the Free Software Foundation, either version 3 of the License, or
# (at your option) any later version.
#
# This program is distributed in the hope that it will be useful,
# but WITHOUT ANY WARRANTY; without even the implied warranty of
# MERCHANTABILITY or FITNESS FOR A PARTICULAR PURPOSE.  See the
# GNU General Public License for more details.
#
# You should have received a copy of the GNU General Public License
# along with this program.  If not, see <https://www.gnu.org/licenses/>.

'''Main VideoF2B application.'''

import logging
import logging.handlers
import os
import platform
import sys
import time
import tkinter
from datetime import timedelta

import cv2
import imutils
import numpy as np
from imutils.video import FPS

import Camera
import Detection
import Drawing
import figure_tracker as figtrack
import projection
import Video
from common import FigureTypes

master = tkinter.Tk()
loops_chk = tkinter.BooleanVar()
chk1 = tkinter.Checkbutton(master, text="Loops", variable=loops_chk).grid(row=0, sticky='w')
hor_eight_chk = tkinter.BooleanVar()
chk2 = tkinter.Checkbutton(master, text="Horizontal eight",
                           variable=hor_eight_chk).grid(row=1, sticky='w')
ver_eight_chk = tkinter.BooleanVar()
chk3 = tkinter.Checkbutton(master, text="Vertical eight",
                           variable=ver_eight_chk).grid(row=2, sticky='w')
over_eight_chk = tkinter.BooleanVar()
chk4 = tkinter.Checkbutton(master, text="Overhead eight",
                           variable=over_eight_chk).grid(row=3, sticky='w')

# Conversion constants
FT_TO_M = 0.3048
M_TO_FT = 1.0 / 0.3048

# TODO: make this flag configurable
PERFORM_3D_TRACKING = False
# TODO: make this value configurable
MAX_TRACK_TIME = 15  # seconds
IM_WIDTH = 960
WINDOW_NAME = 'VideoF2B v0.6 - A. Solera, A. Vasilik'
LOG_PATH = 'sphere_calcs.log'
CALIBRATION_PATH = None  # Default: ask
VIDEO_PATH = None  # Default: ask
FLIGHT_RADIUS = None  # Default: ask
MARKER_RADIUS = None  # Default: ask
MARKER_HEIGHT = None  # Default: ask
SPHERE_OFFSET = None  # Default: world origin
SPHERE_DELTA = 0.1  # offset delta in m

logger = logging.getLogger(__name__)

logger.setLevel(logging.DEBUG)
handler = logging.handlers.RotatingFileHandler(LOG_PATH, maxBytes=10485760,
                                               backupCount=5, encoding='utf8')
handler.setLevel(logging.DEBUG)
formatter = logging.Formatter('%(asctime)s - %(name)s - %(levelname)7s - %(message)s')
handler.setFormatter(formatter)
logger.addHandler(handler)
logger.info('Logger started.')

liveVideos = '../VideoF2B_videos'

# Load input video
cap, videoPath, live = Video.LoadVideo(path=VIDEO_PATH)
if cap is None or videoPath is None:
    print('ERROR: no input specified.')
    sys.exit(1)
logger.info(f'Loaded video file "{VIDEO_PATH}".')
FULL_FRAME_SIZE = (
    int(cap.get(cv2.CAP_PROP_FRAME_WIDTH)),
    int(cap.get(cv2.CAP_PROP_FRAME_HEIGHT))
)

# Load camera calibration
cam = Camera.CalCamera(
    frame_size=FULL_FRAME_SIZE,
    calibrationPath=CALIBRATION_PATH, logger=logger,
    flight_radius=FLIGHT_RADIUS,
    marker_radius=MARKER_RADIUS,
    marker_height=MARKER_HEIGHT)
if not cam.Calibrated:
    master.withdraw()

# Determine input video size and the scale wrt detector's frame size
scale, inp_width, inp_height = Video.Size(cam, cap, IM_WIDTH)
logger.info(f'processing size: {inp_width} x {inp_height} px')
logger.debug(f'detector IM_WIDTH = {IM_WIDTH} px')
logger.debug(f'scale = {scale:.4f}')

# Platform-dependent stuff
WINDOW_FLAGS = cv2.WINDOW_NORMAL
fourcc = cv2.VideoWriter_fourcc(*'H264')
if platform.system() == 'Windows':
    WINDOW_FLAGS = cv2.WINDOW_KEEPRATIO
    fourcc = cv2.VideoWriter_fourcc(*'mp4v')

input_base_name = os.path.splitext(videoPath)[0]
# Output video file
VIDEO_FPS = cap.get(cv2.CAP_PROP_FPS)
OUT_VIDEO_PATH = f'{input_base_name}_out.mp4'
w_ratio = inp_width / FULL_FRAME_SIZE[0]
h_ratio = inp_height / FULL_FRAME_SIZE[1]
RESTORE_SIZE = w_ratio > 0.95 and h_ratio > 0.95
logger.info(f'FULL_FRAME_SIZE = {FULL_FRAME_SIZE}')
logger.debug(f'input ratios w,h = {w_ratio:.4f}, {h_ratio:.4f}')
if not live:
    if RESTORE_SIZE:
        print(f'Output size: {FULL_FRAME_SIZE}')
        out = cv2.VideoWriter(OUT_VIDEO_PATH, fourcc, VIDEO_FPS, FULL_FRAME_SIZE)
        # The resized width if we resize height to full size
        w_final = int(FULL_FRAME_SIZE[1] / inp_height * inp_width)
        resize_kwarg = {'height': FULL_FRAME_SIZE[1]}
        crop_offset = (int(0.5*(w_final - FULL_FRAME_SIZE[0])), 0)
        if w_final < FULL_FRAME_SIZE[0]:
            # The resized height if we resize width to full size
            h_final = int(FULL_FRAME_SIZE[0] / inp_width * inp_height)
            resize_kwarg = {'width': FULL_FRAME_SIZE[0]}
            crop_offset = (0, int(0.5*(h_final - FULL_FRAME_SIZE[1])))
        crop_idx_y = crop_offset[1] + FULL_FRAME_SIZE[1]
        crop_idx_x = crop_offset[0] + FULL_FRAME_SIZE[0]
    else:
        out = cv2.VideoWriter(OUT_VIDEO_PATH, fourcc, VIDEO_FPS, (int(inp_width), int(inp_height)))
else:
    if not os.path.exists(liveVideos):
        os.makedirs(liveVideos)
    timestr = time.strftime("%Y%m%d-%H%M")
    out = cv2.VideoWriter(os.path.join(liveVideos, f'out_{timestr}.mp4'),
                          fourcc, VIDEO_FPS, (int(inp_width), int(inp_height)))

# Track length
MAX_TRACK_LEN = int(MAX_TRACK_TIME * VIDEO_FPS)
# Detector
detector = Detection.Detector(MAX_TRACK_LEN, scale)
# Drawing artist
artist = Drawing.Drawing(detector, cam=cam, R=FLIGHT_RADIUS,
                         marker_radius=MARKER_RADIUS,
                         center=SPHERE_OFFSET,
                         axis=False,
                         logger=logger)
# Speed meter
fps = FPS().start()
# Angle offset of current AR hemisphere wrt world coordinate system
azimuth_delta = 0
# Number of total empty frames in the input.
num_empty_frames = 0
# Number of consecutive empty frames at beginning of capture
num_consecutive_empty_frames = 0
# Maximum allowed number of consecutive empty frames. If we find more, we quit.
MAX_CONSECUTIVE_EMPTY_FRAMES = 256
logger.info(f'3D tracking is {"ON" if PERFORM_3D_TRACKING else "OFF"}')

fig_tracker = None
if cam.Calibrated and PERFORM_3D_TRACKING:
    data_path = f'{input_base_name}_out_data.csv'
    data_writer = open(data_path, 'w', encoding='utf8')
    # data_writer.write('frame_idx,p1_x,p1_y,p1_z,p2_x,p2_y,p2_z,root1,root2\n')
    fig_tracker = figtrack.FigureTracker(
        logger=logger, callback=sys.stdout.write, enable_diags=True)

# aids for drawing figure start/end points over track
is_fig_in_progress = False
fig_img_pts = []
# aids for drawing nominal paths
MAX_DRAW_FIT_FRAMES = int(VIDEO_FPS * 2.)  # multiplier is the number of seconds
fit_img_pts = []
draw_fit = False
num_draw_fit_frames = 0

# misc
frame_idx = 0
frame_delta = 0
num_input_frames = int(cap.get(cv2.CAP_PROP_FRAME_COUNT))
MAX_FRAME_DELTA = int(num_input_frames / 100)
is_paused = False
cv2.namedWindow(WINDOW_NAME, WINDOW_FLAGS)

while cap.more():
    frame_or = cap.read()

    if frame_or is None:
        num_empty_frames += 1
        num_consecutive_empty_frames += 1
        logger.warning(
            f'Failed to read frame from input! '
            f'frame_idx={frame_idx}/{num_input_frames}, '
            f'num_empty_frames={num_empty_frames}, '
            f'num_consecutive_empty_frames={num_consecutive_empty_frames}, '
        )
        if num_consecutive_empty_frames > MAX_CONSECUTIVE_EMPTY_FRAMES:  # GoPro videos show empty frames, quick fix
            break
        continue
    num_consecutive_empty_frames = 0

    frame_idx += 1
    # if frame_idx < int(51*VIDEO_FPS):
    #     continue
    # if frame_idx > int(64*VIDEO_FPS):
    #     break

    if cam.Calibrated:
        master.update()

        frame_or = cam.Undistort(frame_or)
        if not cam.Located and cam.AR:
            cam.Locate(frame_or)

        '''
        # This section maps the entire image space to world, effectively meshing the sphere
        # to enable the approximation of real-world error at a given pixel.
        if frame_idx == 1:
            import time
            # first dimension: near/far point index
            # second dimension: image width
            # third dimension: image height
            # fourth dimension: XYZ point on sphere
            world_map = np.zeros((2, inp_width, inp_height, 3), dtype=np.float32)
            world_map[:, :, :, :] = np.nan
            num_pts_collected = 0
            for v in range(inp_height):  # NOTE: top of sphere starts at row index 48
                t1 = time.process_time()
                for u in range(inp_width):
                    world_pts = projection.projectImagePointToSphere(cam, (u, v), frame_or, data_writer)
                    if world_pts is not None:
                        # print(u)
                        # print(world_pts)
                        world_map[:, u, v] = world_pts
                        num_pts_collected += 1
                t2 = time.process_time()
                t_diff = t2 - t1
                print(f'Number of world points in row index {v}: {num_pts_collected}, collected in {t_diff} s')
                num_pts_collected = 0
            print('saving world_map array to file...')
            np.save('world_map.npy', world_map)
            print('...done.')
        # '''

    frame = imutils.resize(frame_or, width=IM_WIDTH)

    detector.process(frame)

    if cam.Located:
        artist.figure_state[FigureTypes.INSIDE_LOOPS] = loops_chk.get()
        artist.figure_state[FigureTypes.VERTICAL_EIGHTS] = ver_eight_chk.get()
        artist.figure_state[FigureTypes.HORIZONTAL_EIGHTS] = hor_eight_chk.get()
        artist.figure_state[FigureTypes.OVERHEAD_EIGHTS] = over_eight_chk.get()

    artist.draw(frame_or, azimuth_delta)

    if cam.Located:
        if PERFORM_3D_TRACKING:
            # try to track the aircraft in world coordinates
            if detector.pts_scaled[0] is not None:
                act_pts = projection.projectImagePointToSphere(
                    cam, artist.center, detector.pts_scaled[0], frame_or, data_writer)
                if act_pts is not None:  # and act_pts.shape[0] == 2:
                    # fig_tracker.add_actual_point(act_pts)
                    # Typically the first point is the "far" point on the sphere...Good enough for most figures that are on the far side of the camera.
                    # TODO: Make this smarter so that we track the correct path point at all times.
                    fig_tracker.add_actual_point(frame_idx, act_pts[0])
                    # fig_tracker.add_actual_point(act_pts[1])
                    if is_fig_in_progress:
                        fig_img_pts.append(detector.pts_scaled[0])

            # ========== Draw the fitted figures ==========
            if draw_fit and num_draw_fit_frames < MAX_DRAW_FIT_FRAMES:
                # Draw the nominal paths: initial and best-fit
                for i, f_pts in enumerate(fit_img_pts):
                    # Draw the initial guess (the defined nominal path) in GREEN
                    # Draw the optimized fit path in CYAN
                    f_color = (0, 255, 0) if i == 0 else (255, 255, 0)
                    for j in range(1, len(f_pts)):
                        cv2.line(frame_or, f_pts[j], f_pts[j-1], f_color, 2)
                        # Draw the error whiskers. TODO: verify the arrays are correct after figure.u is trimmed.
                        if i == 1:
                            cv2.line(frame_or, fig_img_pts[j], f_pts[j], (255, 255, 255), 1)
                num_draw_fit_frames += 1
            if num_draw_fit_frames == MAX_DRAW_FIT_FRAMES:
                draw_fit = False
                fit_img_pts = []
                fig_img_pts = []
                num_draw_fit_frames = 0

            # Draw the start/end points of the figure's actual tracked path (as marked by user)
            if fig_img_pts:
                cv2.circle(frame_or, fig_img_pts[0], 6, (0, 255, 255), -1)
                if not is_fig_in_progress:
                    cv2.circle(frame_or, fig_img_pts[-1], 6, (255, 0, 255), -1)

    if not live and RESTORE_SIZE:
        # Size us back up to original. preserve aspect, crop to middle
        frame_or = imutils.resize(frame_or, **resize_kwarg)[
            crop_offset[1]:crop_idx_y,
            crop_offset[0]:crop_idx_x]

    # Write text
    cv2.putText(frame_or, "VideoF2B - v0.6 BETA", (10, 15),
                cv2.FONT_HERSHEY_TRIPLEX, .5, (0, 0, 255), 1)

    # Show output
    cv2.imshow(WINDOW_NAME, frame_or)

    # Save frame
    out.write(frame_or)
    fps.update()

    # Display processing progress to user
    frame_time = frame_idx / VIDEO_FPS
    progress = int(frame_idx / (num_input_frames) * 100)
    if (frame_idx == 1) or (progress % 5 == 0 and frame_delta >= MAX_FRAME_DELTA) or (frame_time % 1 < 0.05):
        print(
            f'time: {timedelta(seconds=frame_time)}, '
            f'progress: {progress:3d}% ({frame_idx:6d}/{num_input_frames:6d} frames), '
            f'empty frames = {num_empty_frames}',
            end='\r')
        frame_delta = 0
    frame_delta += 1

    # azimuth_delta += 0.4  # For quick visualization of sphere outline
    key = cv2.waitKeyEx(1)  # & 0xFF
    LSB = key & 0xff

    # if key != -1:
    #     print(f'\nKey: {key}  LSB: {key & 0xff}')

    if LSB == 27 or key == 1048603 or cv2.getWindowProperty(WINDOW_NAME, 1) < 0:  # ESC
        # Exit
        break
    elif LSB == 112:  # p
        # Pause/Resume with ability to quit while paused
        fps.pause()
        is_paused = True
        pause_str = f'pausing at frame {frame_idx}/{num_input_frames} (time={timedelta(seconds=frame_time)})'
        print(f'\n{pause_str}')
        logger.info(pause_str)
        get_out = False
        while is_paused:
            key = cv2.waitKeyEx(100)
<<<<<<< HEAD
            LSB = key & 0xff
=======
>>>>>>> 6942a94a
            if LSB == 27 or cv2.getWindowProperty(WINDOW_NAME, 1) < 0:  # ESC
                get_out = True
                break
            is_paused = not (LSB == 112)
        if get_out:
            logger.info(f'quitting from pause at frame {frame_idx}')
            break
        fps.resume()
        resume_str = f'resuming from frame {frame_idx}'
        print(resume_str)
        logger.info(resume_str)
    elif LSB == 32 or key == 1048608:  # Space
        # Clear the current track
        detector.clear()
    elif key == 1113939 or key == 2555904 or key == 65363:  # Right Arrow
        azimuth_delta += 0.5
    elif key == 1113937 or key == 2424832 or key == 65361:  # Left Arrow
        azimuth_delta -= 0.5
    elif LSB == 99 or key == 1048675:  # c
        # Relocate AR sphere
        cam.Located = False
        cam.AR = True
    elif PERFORM_3D_TRACKING and LSB == 91:  # [ key
        # Mark the beginning of a new figure
        if fig_tracker is not None:
            detector.clear()
            fig_tracker.start_figure()
            is_fig_in_progress = True
    elif PERFORM_3D_TRACKING and LSB == 93:  # ] key
        # Mark the end of the current figure
        if fig_tracker is not None:
            print(f'before finishing figure: fig_img_pts size ={len(fig_img_pts)}')
            fig_tracker.finish_figure()
            is_fig_in_progress = False
            # Uniform t along the figure path
            # t = np.linspace(0., 1., fig_tracker._curr_figure_fitter.num_nominal_pts)
            # The figure's chosen t distribution (initial, final)
            t = (fig_tracker._curr_figure_fitter.diag.u0,
                 fig_tracker._curr_figure_fitter.u)
            print(f'figure finish: shape of u0 vs. u final: {t[0].shape, t[1].shape}')
            # Trim our detected points according to the fit
            trims = fig_tracker._curr_figure_fitter.diag.trim_indexes
            print(f'fig_img_pts before: size = {len(fig_img_pts)}')
            print(f'trims: shape = {trims.shape}')
            fig_img_pts = list(tuple(pair) for pair in np.array(fig_img_pts)[trims].tolist())
            print(f'fig_img_pts after: size = {len(fig_img_pts)}')
            # The last item is the tuple of (initial, final) fit params
            for i, fp in enumerate(fig_tracker.figure_params[-1]):
                nom_pts = projection.projectSpherePointsToImage(
                    cam, fig_tracker._curr_figure_fitter.get_nom_point(*fp, *t[i]))
                fit_img_pts.append(tuple(map(tuple, nom_pts.tolist())))
            # print(f't ({len(t)} pts)')
            print(f'fit_img_pts[initial] ({len(fit_img_pts[0])} pts)')
            # # print(fit_img_pts[0])
            print(f'fit_img_pts[final] ({len(fit_img_pts[1])} pts)')
            # # print(fit_img_pts[1])
            print(f'fig_img_pts ({len(fig_img_pts)} pts)')
            # # print()
            # Set the flag for drawing the fit figures, diags, etc.
            draw_fit = True
    elif LSB == ord('d'):
        # offset sphere right (+X)
        logger.info(
            f'User moves sphere center X by {SPHERE_DELTA} after frame {frame_idx} ({timedelta(seconds=frame_time)})')
        artist.MoveCenterX(SPHERE_DELTA)
    elif LSB == ord('a'):
        # offset sphere left (-X)
        logger.info(
            f'User moves sphere center X by {-SPHERE_DELTA} after frame {frame_idx} ({timedelta(seconds=frame_time)})')
        artist.MoveCenterX(-SPHERE_DELTA)
    elif LSB == ord('w'):
        # offset sphere away from cam (+Y)
        logger.info(
            f'User moves sphere center Y by {SPHERE_DELTA} after frame {frame_idx} ({timedelta(seconds=frame_time)})')
        artist.MoveCenterY(SPHERE_DELTA)
    elif LSB == ord('s'):
        # offset sphere toward cam (-Y)
        logger.info(
            f'User moves sphere center Y by {-SPHERE_DELTA} after frame {frame_idx} ({timedelta(seconds=frame_time)})')
        artist.MoveCenterY(-SPHERE_DELTA)
    elif LSB == ord('x'):
        # reset sphere offset to world origin
        logger.info(
            f'User resets sphere center after frame {frame_idx} ({timedelta(seconds=frame_time)})')
        artist.ResetCenter()

fps.stop()
final_progress_str = f'frame_idx={frame_idx}, num_input_frames={num_input_frames}, num_empty_frames={num_empty_frames}, progress={progress}%'
elapsed_time_str = f'Elapsed time: {fps.elapsed():.1f}'
mean_fps_str = f'Approx. FPS: {fps.fps():.1f}'
logger.info(f'Finished processing {VIDEO_PATH}')
logger.info(f'Result video written to {OUT_VIDEO_PATH}')
logger.info(final_progress_str)
logger.info(elapsed_time_str)
logger.info(mean_fps_str)
print()
print(final_progress_str)
print(elapsed_time_str)
print(mean_fps_str)

if fig_tracker is not None:
    fig_tracker.finish_all()
    fig_tracker.export(f'{input_base_name}_out_figures.npz')

# Clean
out.release()
cv2.destroyAllWindows()
if cam.Located and PERFORM_3D_TRACKING:
    data_writer.close()
logger.info('Logger closed.')<|MERGE_RESOLUTION|>--- conflicted
+++ resolved
@@ -359,10 +359,7 @@
         get_out = False
         while is_paused:
             key = cv2.waitKeyEx(100)
-<<<<<<< HEAD
             LSB = key & 0xff
-=======
->>>>>>> 6942a94a
             if LSB == 27 or cv2.getWindowProperty(WINDOW_NAME, 1) < 0:  # ESC
                 get_out = True
                 break
